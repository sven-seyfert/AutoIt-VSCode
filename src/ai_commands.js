import { window, Position, workspace, Uri } from 'vscode';
import { execFile as launch, spawn } from 'child_process';
import path from 'path';
import fs from 'fs';
import { findFilepath, getIncludeText } from './util';

const config = (() =>
{
  let conf = {
    data: workspace.getConfiguration('autoit')
  };
  workspace.onDidChangeConfiguration(({affectsConfiguration}) => {
    if (!affectsConfiguration("autoit"))
      return;

    conf.data = workspace.getConfiguration('autoit');
    runners.cleanup();
  });
  return new Proxy(conf,
  {
    get(target, prop) { return target.data[prop]; },
    set(target, prop, val) { return target.data.update(prop, val); }
  });
})();

//AutoIt3Wrapper.au3 sets CTRL+Break and CTRL+ALT+Break hotkeys
//they interfere with this extension (unless user changed hotkeys)
//this will disable hotkeys via AutoIt3Wrapper.ini while script is running
//and restore original (or if no .ini existed it will be deleted)
//when AutoIt3Wrapper detected running, or after 5 seconds
const aWrapperHotkey = (()=>
{
  let dataOrig, data, ini, timer;
  const regex = /(SciTE_(STOPEXECUTE|RESTART)\s*=).*/gi,
        env = process.env;
  const fileData = ()=>
  {
    ini = dataOrig = null;
    data = "";
    //we should not cache this
    if (env.SCITE_USERHOME && fs.existsSync(env.SCITE_USERHOME + "/AutoIt3Wrapper"))
      ini = env.SCITE_USERHOME + "/AutoIt3Wrapper/AutoIt3Wrapper.ini";
    else if (env.SCITE_HOME && fs.existsSync(env.SCITE_HOME + "/AutoIt3Wrapper"))
      ini = env.SCITE_HOME + "/AutoIt3Wrapper/AutoIt3Wrapper.ini";
    else
      ini = path.dirname(config.wrapperPath) + "/AutoIt3Wrapper.ini";

    try
    {
      dataOrig = data = fs.readFileSync(ini, 'utf-8');
    } catch(er){}
    const other = data.match(/^\s*\[Other\]\s*$/im);
    const hotkeys = {STOPEXECUTE:0,RESTART:0};
    if (other)
    {
      regex.lastIndex = other.index;
      let res;
      while((res = regex.exec(data)))
      {
        data = data.substring(0, res.index) + res[1] + data.substring(res.index + res[0].length);
        regex.lastIndex -= res[0].length - res[1].length;
        hotkeys[res[2].toUpperCase()]++;
      }
    }
    else
    {
      data += `\r\n[Other]`;
    }
    if (!hotkeys.STOPEXECUTE)
      data += `\r\nSciTE_STOPEXECUTE=`;
    if (!hotkeys.RESTART)
      data += `\r\nSciTE_RESTART=`;

    return {ini, data, dataOrig};
  };

  return {
    disable: function ()
    {
      clearTimeout(timer);
      const {ini, data} = fileData();
      try
      {
        fs.writeFileSync(ini, data, "utf-8");
      }catch(er){}
      timer = setTimeout(this.reset, 5000);
    },
    reset: () =>
    {
      clearTimeout(timer);
      if (!ini)
        return;

      try
      {
        if (dataOrig === null)
          fs.rmSync(ini);
        else
          fs.writeFileSync(ini, dataOrig, "utf-8");
      }catch(er){}
      ini = dataOrig = data = null;
    }
  };
})();

const aiOutCommon = window.createOutputChannel('AutoIt', 'vscode-autoit-output');

const runners = {
  list: new Map(), //list of running scripts
  isNewLine: true, //track if previous message ended with a newline
  lastId: 0, //last id used in output
  id: 0, //last launched process id
  outputName: `extension-output-${require("../package.json").publisher}.${require("../package.json").name}-#`,
  get lastRunning()
  {
    return this.findRunner({status: true, thisFile: null});
  },

  get lastRunningOpened()
  {
    return this.findRunner({status: true, thisFile: getActiveDocumentFile()});
  },

  findRunner(filter = {status: true, thisFile: null})
  {
    for(let list = [...this.list.entries()], i = list.length-1; i >= 0; i--)
    {
      const [runner, info] = list[i];
      let good = true;
      for(let f in filter)
      {
        if (filter[f] !== null && filter[f] !== info[f])
        {
          good = false;
          break;
        }
      }
      if (good)
        return {runner, info};


    }
    return null;
  },

  isAiOutVisible()
  {
    for(let i = 0, index, filename; i < window.visibleTextEditors.length; i++)
    {
      filename = window.visibleTextEditors[i].document.fileName;
      if (this.outputName === filename.substring(0,this. outputName.length))
      {
        filename = filename.substring(this.outputName.length);
        index = filename.indexOf("-");
        return {id: filename.substring(0, index), name: filename.substring(index + 1)};
      }
    }
    return;
  },

  cleanup()
  {
    const now = new Date().getTime();
    const timeout = config.multiOutputFinishedTimeout * 1000;
    const endTime = now - timeout;
    //get list of finished processes, ordered by endTime descent
    const values = [...this.list.entries()].filter(a => !a[1].status).sort((a,b) => b[1].endTime - a[1].endTime);
    for(let i = 0; i < values.length; i++)
    {
      const [runner, info] = values[i];
      clearTimeout(info.timer);
      info.callback = () =>
      {
        if (info.aiOut !== aiOutCommon)
          info.aiOut.dispose();
        const isAiOutVisible = this.isAiOutVisible();
        if (isAiOutVisible && isAiOutVisible.name == info.aiOut.name)
          aiOutCommon.show(true); //switch to common output

        this.list.delete(runner);
      };
      if (i >= config.multiOutputMaxFinished || (config.multiOutputFinishedTimeout && info.endTime < endTime))
        info.callback();
      else
       info.timer = config.multiOutputFinishedTimeout ? setTimeout(info.callback.bind(this), info.endTime - endTime) : null;
    }
  }
};

//accepts new option parameter in second argument: timeout
const showInformationMessage = (...args) =>
{
  let timeout;
  const [message, options] = args;
  if (options && options instanceof Object && !(options instanceof Array))
    {
      timeout = options.timeout;
      //not sure if we need to bother sanitize options object or not, seems to work as is
      // delete options.timeout;
      // if (!options.keys().length)
      //   args.splice(1,1);
    }
  clearTimeout(showInformationMessage.timer[message]);

  const callback = () =>
  {
    clearTimeout(timer);
    // https://github.com/microsoft/vscode/issues/153693
    for(let i = 0; i < 4; i++) // showing rapidly 4 messages hides the message...an exploit?
      window.showInformationMessage.apply(window, args);
  };
  const timer = timeout && setTimeout(callback, timeout);
  showInformationMessage.timer[message] = timer;
  return window.showInformationMessage.apply(window, args).finally(() => clearTimeout(timer));
};
showInformationMessage.timer = {};

const AiOut = ({id, aiOutProcess}) =>
{
  const prefix = "#" + id + ": ",
        prefixEmpty = "".padStart(prefix.length, " "), //using U+00A0 NO-BREAK SPACE character
        hotkeyFailedMsg = /!!?>Failed Setting Hotkey\(s\)(?::|...)[\r\n]*|--> SetHotKey (?:\(\) )?Restart failed(?:,|. -->) SetHotKey (?:\(\) )?Stop failed\.[\r\n]*/gi;

  //using proxy to "forward" all property calls to aiOutCommon and aiOutProcess
  return new Proxy(aiOutCommon, {
    get(aiOut, prop)
    {
      let ret = aiOut[prop];
      if (ret instanceof Function)
      {
        ret = (...args) =>
        {
          const text = args[0].replace(hotkeyFailedMsg, "");
          if (text != args[0] && !text.length)
          {
            aWrapperHotkey.reset();
            // in the future maybe we could find a way get current hotkeys registered for our commands...
            return;
          }
          args[0] = text;
          aiOutProcess[prop].apply(aiOutProcess[prop], args); //process output
          if ((prop == "append" || prop == "appendLine") && config.processIdInOutput != "None")
          {
            const isNewLine = runners.isNewLine;
            runners.isNewLine = prop == "appendLine" || args[0].match(/[\r\n]$/);
            //make sure process ID displays at the beginning of the line
            args[0] = args[0].replace(/([\r\n]+)(.+)/g, "$1" + prefixEmpty + "$2");
            if (runners.lastId != id || isNewLine)
            {
              if (config.processIdInOutput == "Multi")
                args[0] = prefix + args[0]; //display ID on each line
              else
                args[0] = (runners.lastId == id ? prefixEmpty : prefix) + args[0];

              if (!isNewLine)
                args[0] = "\r\n" + args[0];
            }

            runners.lastId = id;
          }

          aiOut[prop].apply(aiOut[prop], args); //common output
        };
      }
      return ret;
    }
  });
};

/*
window.activeTextEditor.document.fileName is not available in some situations
(like when runScript() executed in settings tab)
*/
function getActiveDocumentFile() {
  return window.activeTextEditor && window.activeTextEditor.document.fileName || "";
}

let hhproc;
// maybe it's not a good idea show default hotkeys, it will confuse user if they changed them.
// const keybindings = {};
// for(let i = 0, list = require("../package.json").contributes.keybindings; i < list.length; i++)
// {
//   keybindings[list[i].command.substring(10)] = list[i].key.replace(/\w+/g, w => (w.substring(0,1).toUpperCase()) + w.substring(1));
// }

function procRunner(cmdPath, args, bAiOutReuse = true) {
  const thisFile = getActiveDocumentFile(),
        processCommand = cmdPath + " " + args,
        runnerPrev = bAiOutReuse && runners.findRunner({status: false, thisFile, processCommand}),
        id = runnerPrev ? runnerPrev.info.id : ++runners.id,
        aiOutProcess = config.multiOutput
                          ? runnerPrev && !runnerPrev.info.aiOut.void && runnerPrev.info.aiOut || window.createOutputChannel(`AutoIt #${id} (${thisFile})`, 'vscode-autoit-output')
                          : new Proxy({},{get(){return()=>{};},void:true}),
        aiOut = new AiOut({id, aiOutProcess}),
        info = runnerPrev && runnerPrev.info || {
          id,
          startTime: new Date().getTime(),
          endTime: 0,
          aiOut: aiOutProcess,
          thisFile,
          processCommand,
          status: true
        },
        exit =  (code, text) => {
          aWrapperHotkey.reset();
          code = ~~code; //convert possible null into 0
          info.endTime = new Date().getTime();
          info.status = false;
          runners.cleanup();
          aiOut.appendLine((code>1||code<-1?"!":code<1?">":"-")+`>Exit code ${code}${text ? " (" + text + ")": ""} Time: ${(info.endTime - info.startTime) / 1000}`);
        };

  if (runnerPrev)
  {
    clearTimeout(runnerPrev.info.timer);
    runnerPrev.startTime = new Date().getTime();
    info.status = true;
    if (config.clearOutput)
      aiOutProcess.clear(); //clear process output

    runners.lastId = 0; //force displaying ID
  }
  if (!config.multiOutput && config.clearOutput)
    aiOutCommon.clear();

//  if (id == 1 || runners.isAiOutVisible()) //only switch output channel if autoit channel is opened now
  (config.multiOutput ? aiOutProcess : aiOutCommon).show(true);
  // Set working directory to AutoIt script dir so that compile and build
  // commands work right
  const workDir = path.dirname(thisFile);

  aWrapperHotkey.disable();
  const runner = spawn(cmdPath, args, {
    cwd: workDir,
  });
  //display process command line, adding quotes to file paths as it does in SciTE
  aiOut.appendLine(`Starting process #${id}\r\n"${cmdPath}" ${args.map((a,i,ar) => !i || ar[i-1] == "/in" ? '"' + a + '"' : a).join(" ")} [PID ${runner.pid||"n/a"}]`);

  if (runnerPrev)
  {
    //since we are reusing output panel
    //we need update our list
    //Map() doesn't allow update/replace keys, we'll have to add new one and delete old.
    runners.list.set(runner, runnerPrev.info);
    runners.list.delete(runnerPrev.runner);
  }
  else
  {
    runners.list.set(runner, info);
  }
  // process failed to start
  if (!runner.pid)
  {
    exit(-2, "wrong path?");
    return runner;
  }

  runner.stdout.on('data', data => {
    const output = data.toString();
    aiOut.append(output);
  });

  runner.stderr.on('data', data => {
    const output = data.toString();
    aiOut.append(output);
  });

  runner.on('exit', exit);
  return runner;
}
workspace.onDidCloseTextDocument(doc =>
{
  if (!config.terminateRunningOnClose)
    return;

  if (runners.findRunner({status: true, thisFile: doc.fileName}))
    killScript(doc.fileName);
});

const runScript = () => {
  const thisDoc = window.activeTextEditor.document; // Get the object of the text editor
  const thisFile = thisDoc.fileName; // Get the current file name

  // Save the file
  thisDoc.save().then(() => {

<<<<<<< HEAD
    const params = workspace.getConfiguration('autoit').get('consoleParams');
=======
  const params = config.consoleParams;
>>>>>>> 3a4ce931

    window.setStatusBarMessage('Running the script...', 1500);

    if (params) {
      const quoteSplit = /[\w-/]+|"[^"]+"/g;
      const paramArray = params.match(quoteSplit); // split the string by space or quotes

      const cleanParams = paramArray.map(value => {
        return value.replace(/"/g, '');
      });

<<<<<<< HEAD
      procRunner(aiPath, [
        wrapperPath,
        '/run',
        '/prod',
        '/ErrorStdOut',
        '/in',
        thisFile,
        '/UserParams',
        ...cleanParams,
      ]);
    } else {
      procRunner(aiPath, [wrapperPath, '/run', '/prod', '/ErrorStdOut', '/in', thisFile]);
    }
  });
=======
    procRunner(config.aiPath, [
      config.wrapperPath,
      '/run',
      '/prod',
      '/ErrorStdOut',
      '/in',
      thisFile,
      '/UserParams',
      ...cleanParams,
    ], config.multiOutput && config.multiOutputReuseOutput);
  } else {
    procRunner(config.aiPath, [config.wrapperPath, '/run', '/prod', '/ErrorStdOut', '/in', thisFile], config.multiOutput && config.multiOutputReuseOutput);
  }
>>>>>>> 3a4ce931
};

const launchHelp = () => {
  const editor = window.activeTextEditor;
  const wordRange = editor.document.getWordRangeAtPosition(editor.selection.start);

  if (!wordRange) {
    launch(config.helpPath);
  } else {
    // Get the selected text and launch it
    const doc = editor.document;
    const query = doc.getText(doc.getWordRangeAtPosition(editor.selection.active));
    const findPrefix = /^[_]+[a-zA-Z0-9]+_/;
    const prefix = findPrefix.exec(query);

    window.setStatusBarMessage(`Searching documentation for ${query}`, 1500);

    if (prefix) {
      for (let i = 0; i < config.smartHelp.length; i += 1) {
        if (config.smartHelp[i][0] === prefix[0]) {
          // Make sure help file exists
          if (!fs.existsSync(config.smartHelp[i][1])) {
            window.showErrorMessage(`Unable to locate ${config.smartHelp[i][1]}`);
            return;
          }

          const regex = new RegExp(`\\bFunc\\s+${query}\\s*\\(`, "g");
          const sources = config.smartHelp[i][2].split("|")

          for (let j = 0; j < sources.length; j += 1) {

            let filePath = sources[j];
            if (!fs.existsSync(filePath)) {
              filePath = findFilepath(filePath, true)
              if (!filePath) { continue };
            }
            let text = getIncludeText(filePath);
            let found = text.match(regex);

            if (found) {
              if (hhproc) { hhproc.kill() };
              hhproc = spawn("hh", [`mk:@MSITStore:${config.smartHelp[i][1]}::/funcs/${query}.htm`]);
              return;
            }
          }
          break;
        }
      }
    }

    launch(config.helpPath, [query]);
  }
};

const launchInfo = () => {
  launch(config.infoPath);
};

function getDebugText() {
  const editor = window.activeTextEditor;
  const thisDoc = editor.document;
	let lineNbr = editor.selection.active.line;
	let currentLine = thisDoc.lineAt(lineNbr);
	const wordRange = editor.document.getWordRangeAtPosition(editor.selection.start);
  const varToDebug = (!wordRange) ? '' : thisDoc.getText(thisDoc.getWordRangeAtPosition(editor.selection.active));

  // Make sure that a variable or macro is selected
  if (varToDebug.charAt(0) === '$' || varToDebug.charAt(0) === '@') {
		const lineCount = thisDoc.lineCount - 2;
		const isContinue = /\s_\b\s*(;.*)?\s*/;
		
		if (!currentLine._isLastLine) {
			// Find first line without continuation character
			while (lineNbr <= lineCount) {
				let noContinue = (isContinue.exec(currentLine.text) === null);
				if (noContinue) { break; }
				
				lineNbr += 1;
				currentLine = thisDoc.lineAt(lineNbr);
			}
		}
		let endPos = currentLine.range.end.character;
    const newPosition = new Position(lineNbr, endPos);

    return {
      text: varToDebug,
      position: newPosition,
    };
  }
  window.showErrorMessage(
    `"${varToDebug}" is not a variable or macro, debug line can't be generated`,
  );
  return {};
}

function getIndent() {
  const editor = window.activeTextEditor;
  const doc = editor.document;
	const line = doc.lineAt(editor.selection.active.line)

	if (line.isEmptyOrWhitespace) { return ''; }

  // Grab the whole line
  const text = line.text;
  // Get the indent of the current line
  const findIndent = /(\s*).+/;
  return findIndent.exec(text)[1];
}

const debugMsgBox = () => {
  const editor = window.activeTextEditor;

  const debugText = getDebugText();

  if (Object.keys(debugText).length) {
		const indent = getIndent();
    const debugCode = `\n${indent};### Debug MSGBOX ↓↓↓\n${indent}MsgBox(262144, 'Debug line ~' & @ScriptLineNumber, 'Selection:' & @CRLF & '${debugText.text}' & @CRLF & @CRLF & 'Return:' & @CRLF & ${debugText.text})`;

    // Insert the code for the MsgBox into the script
    editor.edit(edit => {
      edit.insert(debugText.position, debugCode);
    });
  }
};

const compileScript = () => {
  // Save the file
<<<<<<< HEAD
  window.activeTextEditor.document.save().then(() => {
    // Get the current file name
    const thisFile = window.activeTextEditor.document.fileName;
=======
  window.activeTextEditor.document.save();
  // Get the current file name
  const thisFile = getActiveDocumentFile();
>>>>>>> 3a4ce931

    window.setStatusBarMessage('Compiling script...', 1500);

<<<<<<< HEAD
    // Launch the AutoIt Wrapper executable with the script's path
    procRunner(aiPath, [wrapperPath, '/ShowGui', '/prod', '/in', thisFile]);
  });
=======
  // Launch the AutoIt Wrapper executable with the script's path
  procRunner(config.aiPath, [config.wrapperPath, '/ShowGui', '/prod', '/in', thisFile]);
>>>>>>> 3a4ce931
};

const tidyScript = () => {
  // Save the file
<<<<<<< HEAD
  window.activeTextEditor.document.save().then(() => {
    // Get the current file name
    const thisFile = window.activeTextEditor.document.fileName;
=======
  window.activeTextEditor.document.save();
  // Get the current file name
  const thisFile = getActiveDocumentFile();
>>>>>>> 3a4ce931

    window.setStatusBarMessage(`Tidying script...${thisFile}`, 1500);

<<<<<<< HEAD
    // Launch the AutoIt Wrapper executable with the script's path
    procRunner(tidyPath, [thisFile]);
  });
=======
  // Launch the AutoIt Wrapper executable with the script's path
  procRunner(config.aiPath, [ config.wrapperPath, '/Tidy', '/in', thisFile]);

>>>>>>> 3a4ce931
};

const checkScript = () => {
  // Save the file
<<<<<<< HEAD
  window.activeTextEditor.document.save().then(() => {
    // Get the current file name
    const thisFile = window.activeTextEditor.document.fileName;
=======
  window.activeTextEditor.document.save();
  // Get the current file name
  const thisFile = getActiveDocumentFile();
>>>>>>> 3a4ce931

    window.setStatusBarMessage(`Checking script...${thisFile}`, 1500);

<<<<<<< HEAD
    // Launch the AutoIt Wrapper executable with the script's path
    procRunner(aiPath, [wrapperPath, '/AU3check', '/prod', '/in', thisFile]);
  });
=======
  // Launch the AutoIt Wrapper executable with the script's path
  procRunner(config.aiPath, [config.wrapperPath, '/AU3check', '/prod', '/in', thisFile]);
>>>>>>> 3a4ce931
};

const buildScript = () => {
  // Save the file
<<<<<<< HEAD
  window.activeTextEditor.document.save().then(() => {
    // Get the current file name
    const thisFile = window.activeTextEditor.document.fileName;
=======
  window.activeTextEditor.document.save();
  // Get the current file name
  const thisFile = getActiveDocumentFile();
>>>>>>> 3a4ce931

    window.setStatusBarMessage('Building script...', 1500);

<<<<<<< HEAD
    // Launch the AutoIt Wrapper executable with the script's path
    procRunner(aiPath, [wrapperPath, '/NoStatus', '/prod', '/in', thisFile]);
  });
=======
  // Launch the AutoIt Wrapper executable with the script's path
  procRunner(config.aiPath, [config.wrapperPath, '/NoStatus', '/prod', '/in', thisFile]);
>>>>>>> 3a4ce931
};

const debugConsole = () => {
  const editor = window.activeTextEditor;
  const debugText = getDebugText();
	
  if (Object.keys(debugText).length) {
		const indent = getIndent();
    const debugCode = `\n${indent};### Debug CONSOLE ↓↓↓\n${indent}ConsoleWrite('@@ Debug(' & @ScriptLineNumber & ') : ${debugText.text} = ' & ${debugText.text} & @CRLF & '>Error code: ' & @error & @CRLF)`;

    // Insert the code for the MsgBox into the script
    editor.edit(edit => {
      edit.insert(debugText.position, debugCode);
    });
  }
};

const launchKoda = () => {
  // Launch Koda Form Designer(FD.exe)
  procRunner(config.kodaPath);
};

const changeConsoleParams = () => {
  const currentParameters = config.consoleParams;

  window
    .showInputBox({
      placeHolder: `param "param with spaces" 3`,
      value: currentParameters,
      prompt:
        'Enter space-separated parameters to send to the command line when scripts are run. Wrap single parameters with one or more spaces with quotes.',
    })
    .then(input => {
      let newParams = input;
      if (input === undefined) {
        // Preserve standing console parameters if input is cancelled
        newParams = currentParameters;
      }

      config.update('consoleParams', newParams, false).then(() => {
        const params = config.consoleParams;

        const message = params
          ? `Current console parameter(s): ${params}`
          : `Console parameter(s) have been cleared.`;

        window.showInformationMessage(message);
      });
    });
};

const killScript = (thisFile = null) => {
  const data = runners.findRunner({status: true, thisFile});
  if (!data) {
    const file = thisFile ? " (" +thisFile.split("\\").splice(-2, 2).join("\\") + ") " : " ";
    showInformationMessage(`No script${file}is currently running.`, {timeout: 10000});
    return;
  }

  window.setStatusBarMessage('Stopping the script...', 1500);
  data.runner.stdin.pause();
  data.runner.kill();
};

const killScriptOpened = () =>
{
  killScript(getActiveDocumentFile());
};

const openInclude = () => {
  const editor = window.activeTextEditor;
  const doc = editor.document;

  const currentLine = doc.lineAt(editor.selection.active.line).text;
  const findInclude = /^(?:\s*)#include.+["'<](.*\.au3)["'>]/i;
  const found = findInclude.exec(currentLine);

  if (found === null) {
    window.showErrorMessage(`Not on #include line.`);
    return;
  }

  let includeFile = found[1];

  if (!fs.existsSync(includeFile)) {
    // check based on current document directory
    const docPath = path.dirname(doc.fileName);
    const currFile = path.normalize(`${docPath}\\${includeFile}`);

    if (fs.existsSync(currFile)) {
      includeFile = currFile;
    } else {
      const library = found[0].includes("<")
      includeFile = findFilepath(includeFile, library);
    }
  }

  // check for
  if (!includeFile) {
    window.showErrorMessage(`Unable to locate #include file.`);
    return;
  }

  const url = Uri.parse(`file:///${includeFile}`);
  window.showTextDocument(url);
};

const insertHeader = () => {
  const editor = window.activeTextEditor;
  const doc = editor.document;
  const currentLine = editor.selection.active.line;
  const lineText = doc.lineAt(currentLine).text;
  const UDFCreator = config.UDFCreator;

  const findFunc = /(?=\S)(?!;~\s)Func\s+((\w+)\((.+)?\))/i;
  const found = findFunc.exec(lineText);

  if (found === null) {
    window.showErrorMessage(`Not on function definition.`);
    return;
  }
  const hdrType =
    found[2].substring(0, 2) === '__' ? '#INTERNAL_USE_ONLY# ' : '#FUNCTION# =========';
  let syntaxBegin = `${found[2]}(`;
  let syntaxEnd = ')';
  let paramsOut = 'None';
  if (found[3]) {
    const params = found[3].split(',').map((element, index) => {
      let parameter = element;
      let tag = '- ';
      if (element.search('=') !== -1) {
        tag += '[optional] ';
        syntaxBegin += '[';
        syntaxEnd = `]${syntaxEnd}`;
      }
      syntaxBegin += (index ? ', ' : '') + element;
      if (element.substring(0, 5).toLowerCase() === 'byref') {
        parameter = element.substring(6); // strip off byref keyword
        tag += '[in/out] ';
      }
      return parameter
        .trim()
        .split(' ')[0]
        .padEnd(21)
        .concat(tag);
    });
    const paramPrefix = '\n;                  ';
    paramsOut = params.join(paramPrefix);
  }
  const syntaxOut = `${syntaxBegin}${syntaxEnd}`;
  const header = `; ${hdrType}===========================================================================================================
; Name ..........: ${found[2]}
; Description ...:
; Syntax ........: ${syntaxOut}
; Parameters ....: ${paramsOut}
; Return values .: None
; Author ........: ${UDFCreator}
; Modified ......:
; Remarks .......:
; Related .......:
; Link ..........:
; Example .......: No
; ===============================================================================================================================
`;

  const newPosition = new Position(currentLine, 0);
  editor.edit(editBuilder => {
    editBuilder.insert(newPosition, header);
  });
};

const restartScript = () => {
  const {runner, info} = runners.lastRunningOpened||{};
  if (runner)
  {
    runner.on("exit", () =>
    {
      if (info.callback)
      {
        clearTimeout(info.timer);
        info.callback();
      }
      runScript();
    });
    if (info.status)
      return killScript(info.thisFile);
  }
  runScript();
};

export {
  buildScript,
  changeConsoleParams,
  checkScript,
  compileScript,
  debugConsole,
  debugMsgBox,
  killScript,
  killScriptOpened,
  launchHelp,
  launchInfo,
  launchKoda,
  runScript,
  tidyScript,
  openInclude,
  insertHeader,
  restartScript,
};<|MERGE_RESOLUTION|>--- conflicted
+++ resolved
@@ -384,11 +384,8 @@
   // Save the file
   thisDoc.save().then(() => {
 
-<<<<<<< HEAD
-    const params = workspace.getConfiguration('autoit').get('consoleParams');
-=======
+
   const params = config.consoleParams;
->>>>>>> 3a4ce931
 
     window.setStatusBarMessage('Running the script...', 1500);
 
@@ -400,22 +397,7 @@
         return value.replace(/"/g, '');
       });
 
-<<<<<<< HEAD
-      procRunner(aiPath, [
-        wrapperPath,
-        '/run',
-        '/prod',
-        '/ErrorStdOut',
-        '/in',
-        thisFile,
-        '/UserParams',
-        ...cleanParams,
-      ]);
-    } else {
-      procRunner(aiPath, [wrapperPath, '/run', '/prod', '/ErrorStdOut', '/in', thisFile]);
-    }
-  });
-=======
+
     procRunner(config.aiPath, [
       config.wrapperPath,
       '/run',
@@ -429,7 +411,7 @@
   } else {
     procRunner(config.aiPath, [config.wrapperPath, '/run', '/prod', '/ErrorStdOut', '/in', thisFile], config.multiOutput && config.multiOutputReuseOutput);
   }
->>>>>>> 3a4ce931
+
 };
 
 const launchHelp = () => {
@@ -557,99 +539,68 @@
 
 const compileScript = () => {
   // Save the file
-<<<<<<< HEAD
+  window.activeTextEditor.document.save().then(() => {
+    
+  // Get the current file name
+  const thisFile = getActiveDocumentFile();
+
+
+    window.setStatusBarMessage('Compiling script...', 1500);
+
+  // Launch the AutoIt Wrapper executable with the script's path
+  procRunner(config.aiPath, [config.wrapperPath, '/ShowGui', '/prod', '/in', thisFile]);
+}
+};
+
+const tidyScript = () => {
+  // Save the file
+
+  window.activeTextEditor.document.save().then(() => {
+    
+  // Get the current file name
+  const thisFile = getActiveDocumentFile();
+
+
+    window.setStatusBarMessage(`Tidying script...${thisFile}`, 1500);
+
+
+  // Launch the AutoIt Wrapper executable with the script's path
+  procRunner(config.aiPath, [ config.wrapperPath, '/Tidy', '/in', thisFile]);
+
+  }
+};
+
+const checkScript = () => {
+  // Save the file
+
+  window.activeTextEditor.document.save().then(() => {
+    
+  // Get the current file name
+  const thisFile = getActiveDocumentFile();
+
+
+    window.setStatusBarMessage(`Checking script...${thisFile}`, 1500);
+
+    
+  // Launch the AutoIt Wrapper executable with the script's path
+  procRunner(config.aiPath, [config.wrapperPath, '/AU3check', '/prod', '/in', thisFile]);
+  }
+};
+
+const buildScript = () => {
+  // Save the file
+
   window.activeTextEditor.document.save().then(() => {
     // Get the current file name
-    const thisFile = window.activeTextEditor.document.fileName;
-=======
-  window.activeTextEditor.document.save();
-  // Get the current file name
   const thisFile = getActiveDocumentFile();
->>>>>>> 3a4ce931
-
-    window.setStatusBarMessage('Compiling script...', 1500);
-
-<<<<<<< HEAD
-    // Launch the AutoIt Wrapper executable with the script's path
-    procRunner(aiPath, [wrapperPath, '/ShowGui', '/prod', '/in', thisFile]);
-  });
-=======
-  // Launch the AutoIt Wrapper executable with the script's path
-  procRunner(config.aiPath, [config.wrapperPath, '/ShowGui', '/prod', '/in', thisFile]);
->>>>>>> 3a4ce931
-};
-
-const tidyScript = () => {
-  // Save the file
-<<<<<<< HEAD
-  window.activeTextEditor.document.save().then(() => {
-    // Get the current file name
-    const thisFile = window.activeTextEditor.document.fileName;
-=======
-  window.activeTextEditor.document.save();
-  // Get the current file name
-  const thisFile = getActiveDocumentFile();
->>>>>>> 3a4ce931
-
-    window.setStatusBarMessage(`Tidying script...${thisFile}`, 1500);
-
-<<<<<<< HEAD
-    // Launch the AutoIt Wrapper executable with the script's path
-    procRunner(tidyPath, [thisFile]);
-  });
-=======
-  // Launch the AutoIt Wrapper executable with the script's path
-  procRunner(config.aiPath, [ config.wrapperPath, '/Tidy', '/in', thisFile]);
-
->>>>>>> 3a4ce931
-};
-
-const checkScript = () => {
-  // Save the file
-<<<<<<< HEAD
-  window.activeTextEditor.document.save().then(() => {
-    // Get the current file name
-    const thisFile = window.activeTextEditor.document.fileName;
-=======
-  window.activeTextEditor.document.save();
-  // Get the current file name
-  const thisFile = getActiveDocumentFile();
->>>>>>> 3a4ce931
-
-    window.setStatusBarMessage(`Checking script...${thisFile}`, 1500);
-
-<<<<<<< HEAD
-    // Launch the AutoIt Wrapper executable with the script's path
-    procRunner(aiPath, [wrapperPath, '/AU3check', '/prod', '/in', thisFile]);
-  });
-=======
-  // Launch the AutoIt Wrapper executable with the script's path
-  procRunner(config.aiPath, [config.wrapperPath, '/AU3check', '/prod', '/in', thisFile]);
->>>>>>> 3a4ce931
-};
-
-const buildScript = () => {
-  // Save the file
-<<<<<<< HEAD
-  window.activeTextEditor.document.save().then(() => {
-    // Get the current file name
-    const thisFile = window.activeTextEditor.document.fileName;
-=======
-  window.activeTextEditor.document.save();
-  // Get the current file name
-  const thisFile = getActiveDocumentFile();
->>>>>>> 3a4ce931
+
 
     window.setStatusBarMessage('Building script...', 1500);
 
-<<<<<<< HEAD
-    // Launch the AutoIt Wrapper executable with the script's path
-    procRunner(aiPath, [wrapperPath, '/NoStatus', '/prod', '/in', thisFile]);
-  });
-=======
+
   // Launch the AutoIt Wrapper executable with the script's path
   procRunner(config.aiPath, [config.wrapperPath, '/NoStatus', '/prod', '/in', thisFile]);
->>>>>>> 3a4ce931
+  }
 };
 
 const debugConsole = () => {
