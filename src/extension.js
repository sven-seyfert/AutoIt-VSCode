<<<<<<< HEAD
import { window, languages, workspace } from 'vscode';
import { dirname } from 'path';
import { existsSync } from 'fs';
import { spawn } from 'child_process';
import languageConfiguration from './languageConfiguration';
import hoverFeature from './ai_hover';
import completionFeature from './ai_completion';
import symbolsFeature from './ai_symbols';
import signaturesFeature from './ai_signature';
import workspaceSymbolsFeature from './ai_workspaceSymbols';
import goToDefinitionFeature from './ai_definition';

import { registerCommands } from './registerCommands';
import { parseAu3CheckOutput } from './diagnosticUtils';
import conf from './ai_config';

const { config } = conf;
let diagnosticCollection;

const checkAutoItCode = document => {
  diagnosticCollection.clear();
=======
const vscode = require('vscode');
const path = require('path');
const fs = require('fs');
const { spawn } = require('child_process');
const languageConfiguration = require('./languageConfiguration');
const hoverFeature = require('./ai_hover');
const completionFeature = require('./ai_completion');
const symbolsFeature = require('./ai_symbols');
const signaturesFeature = require('./ai_signature');
const workspaceSymbolsFeature = require('./ai_workspaceSymbols');
const goToDefinitionFeature = require('./ai_definition');

const { registerCommands } = require('./registerCommands');
const { parseAu3CheckOutput } = require('./diagnosticUtils');
const { config } = require('./ai_config').default;

const checkAutoItCode = (document, diagnosticCollection) => {
  let consoleOutput = '';
>>>>>>> eb0920ab

  if (!config.enableDiagnostics) {
    diagnosticCollection.clear();
    return;
  }

  if (document.languageId !== 'autoit') {
    return;
  }

  if (!existsSync(config.checkPath)) {
    window.showErrorMessage(
      'Invalid Check Path! Please review AutoIt settings (Check Path in UI, autoit.checkPath in JSON)',
    );
    return;
  }
  const checkProcess = spawn(config.checkPath, [document.fileName], {
    cwd: dirname(document.fileName),
  });

  checkProcess.stdout.on('data', data => {
    if (data.length === 0) {
      return;
    }
    consoleOutput += data.toString();
  });

  checkProcess.stderr.on('error', error => {
    window.showErrorMessage(`${config.checkPath} error: ${error}`);
  });

  checkProcess.on('close', () => {
    parseAu3CheckOutput(consoleOutput, diagnosticCollection, document.uri);
  });
};

export const activate = ctx => {
  const features = [
    hoverFeature,
    completionFeature,
    symbolsFeature,
    signaturesFeature,
    workspaceSymbolsFeature,
    goToDefinitionFeature,
  ];
  ctx.subscriptions.push(...features);

  ctx.subscriptions.push(languages.setLanguageConfiguration('autoit', languageConfiguration));

  registerCommands(ctx);

<<<<<<< HEAD
  diagnosticCollection = languages.createDiagnosticCollection('autoit');

  workspace.onDidSaveTextDocument(document => checkAutoItCode(document));
  workspace.onDidOpenTextDocument(document => checkAutoItCode(document));
  window.onDidChangeActiveTextEditor(editor => {
=======
  const diagnosticCollection = vscode.languages.createDiagnosticCollection('autoit');
  ctx.subscriptions.push(diagnosticCollection);

  vscode.workspace.onDidSaveTextDocument(document =>
    checkAutoItCode(document, diagnosticCollection),
  );
  vscode.workspace.onDidOpenTextDocument(document =>
    checkAutoItCode(document, diagnosticCollection),
  );
  vscode.workspace.onDidCloseTextDocument(document => {
    diagnosticCollection.delete(document.uri);
  });
  vscode.window.onDidChangeActiveTextEditor(editor => {
>>>>>>> eb0920ab
    if (editor) {
      checkAutoItCode(editor.document, diagnosticCollection);
    }
  });

  // Run diagnostic on document that's open when the extension loads
  if (config.enableDiagnostics && vscode.window.activeTextEditor) {
    checkAutoItCode(vscode.window.activeTextEditor.document, diagnosticCollection);
  }

  // eslint-disable-next-line no-console
  console.log('AutoIt is now active!');
};

// this method is called when your extension is deactivated
// eslint-disable-next-line prettier/prettier
export function deactivate() { }<|MERGE_RESOLUTION|>--- conflicted
+++ resolved
@@ -1,4 +1,3 @@
-<<<<<<< HEAD
 import { window, languages, workspace } from 'vscode';
 import { dirname } from 'path';
 import { existsSync } from 'fs';
@@ -16,31 +15,10 @@
 import conf from './ai_config';
 
 const { config } = conf;
-let diagnosticCollection;
-
-const checkAutoItCode = document => {
-  diagnosticCollection.clear();
-=======
-const vscode = require('vscode');
-const path = require('path');
-const fs = require('fs');
-const { spawn } = require('child_process');
-const languageConfiguration = require('./languageConfiguration');
-const hoverFeature = require('./ai_hover');
-const completionFeature = require('./ai_completion');
-const symbolsFeature = require('./ai_symbols');
-const signaturesFeature = require('./ai_signature');
-const workspaceSymbolsFeature = require('./ai_workspaceSymbols');
-const goToDefinitionFeature = require('./ai_definition');
-
-const { registerCommands } = require('./registerCommands');
-const { parseAu3CheckOutput } = require('./diagnosticUtils');
-const { config } = require('./ai_config').default;
 
 const checkAutoItCode = (document, diagnosticCollection) => {
   let consoleOutput = '';
->>>>>>> eb0920ab
-
+  
   if (!config.enableDiagnostics) {
     diagnosticCollection.clear();
     return;
@@ -91,13 +69,6 @@
 
   registerCommands(ctx);
 
-<<<<<<< HEAD
-  diagnosticCollection = languages.createDiagnosticCollection('autoit');
-
-  workspace.onDidSaveTextDocument(document => checkAutoItCode(document));
-  workspace.onDidOpenTextDocument(document => checkAutoItCode(document));
-  window.onDidChangeActiveTextEditor(editor => {
-=======
   const diagnosticCollection = vscode.languages.createDiagnosticCollection('autoit');
   ctx.subscriptions.push(diagnosticCollection);
 
@@ -111,7 +82,6 @@
     diagnosticCollection.delete(document.uri);
   });
   vscode.window.onDidChangeActiveTextEditor(editor => {
->>>>>>> eb0920ab
     if (editor) {
       checkAutoItCode(editor.document, diagnosticCollection);
     }
