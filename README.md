# AutoIt for Visual Studio Code

Welcome to the AutoIt extension for Visual Studio Code! This has been forked
and developed from Damien122's release.

[Features](#features) | [Configuration](#configuration) | [Keyboard Shortcuts](#keyboard-shortcuts) | [Contributing](#contributing)

## Features

- AutoIt Syntax highlighting
- IntelliSense (code hints and completion)

  ![Intellisense](img/docs/signaturehelp.gif)

- Launch, compile and build scripts from VSCode
- Launch AutoIt Help for highlighted text
- Symbol search, press `Ctrl+Shift+O` to see where Functions and Variables have been declared in the current script

  ![SymbolSearch](img/docs/symbolsearch.gif)

- Diagnostics (Problems Tab) showing Warnings & Errors

## Configuration

By default, this extension is set up for the default installation of AutoIt and SciTe4AutoIt on a 64-bit system. For alternate setups, you can access the user settings by navigating to `File-> Preferences-> Settings` or invoking the command palette (`Ctrl+Shift+P`) and searching for Preferences [(example)](img/docs/CtrlShiftP.png), and changing the following options:

<<<<<<< HEAD
| Config                             | Description                                                                                            | Default                                                                       |
| ---------------------------------- | ------------------------------------------------------------------------------------------------------ | ----------------------------------------------------------------------------- |
| `autoit.aiPath`                    | Path to the AutoIt executable                                                                          | "C:\\Program Files (x86)\\AutoIt3\\AutoIt3.exe"                               |
| `autoit.wrapperPath`               | Path to the AutoIt3Wrapper script                                                                      | "C:\\Program Files (x86)\\AutoIt3\\SciTE\\AutoIt3Wrapper\\AutoIt3Wrapper.au3" |
| `autoit.tidyPath`                  | Path to the Tidy executable                                                                            | "C:\\Program Files (x86)\\AutoIt3\\SciTE\\Tidy\\Tidy.exe"                     |
| `autoit.checkPath`                 | Path to the AutoIt syntax Checker (Au3Check) executable                                                | "C:\\Program Files (x86)\\AutoIt3\\AU3Check.exe"                              |
| `autoit.helpPath`                  | Path to the AutoIt3Help executable                                                                     | "C:\\Program Files (x86)\\AutoIt3\\AutoIt3Help.exe"                           |
| `autoit.infoPath`                  | Path to the AutoIt Window Info executable                                                              | "C:\\Program Files (x86)\\AutoIt3\\Au3Info.exe"                               |
| `autoit.kodaPath`                  | Path to the Koda FormDesigner executable                                                               | "C:\\Program Files (x86)\\AutoIt3\\SciTE\\Koda\\FD.exe"                       |
| `autoit.showVariablesInGoToSymbol` | Determines whether to show or hide variables when using Ctrl+Shift+O (added in v0.1.9)                 | true                                                                          |
| `autoit.showRegionsInGoToSymbol`   | Determines whether to show or hide regions when using Ctrl+Shift+O (added in v1.0.9)                   | true                                                                          |
| `autoit.includePaths`              | Paths to look for include files from, in an array. (added in v0.1.9)                                   | ["C:\\Program Files (x86)\\AutoIt3\\Include"]                                 |
| `autoit.consoleParams`             | A string of parameters passed to the console when the Run Script command is launched (added in v0.2.1) | ""                                                                            |
| `autoit.enableDiagnostics`         | Tells AutoIt-VSCode to provide diagnostics from Au3Check on document open, switch or save              | true                                                                          |
| `autoit.UDFCreator`                | The name that will be added as Author when Insert Function Header is used                              | "Your Name"                                                                   |
| `autoit.smartHelp`                 | Defines prefixes, paths & sources for additional help files                                            | [ [ "", "", "" ] ]                                                                |
=======
| Config                              | Description                                                                                                                                   | Default                                                                       |
| ----------------------------------- | --------------------------------------------------------------------------------------------------------------------------------------------- | ----------------------------------------------------------------------------- |
| `autoit.aiPath`                     | Path to the AutoIt executable                                                                                                                 | "C:\\Program Files (x86)\\AutoIt3\\AutoIt3.exe"                               |
| `autoit.wrapperPath`                | Path to the AutoIt3Wrapper script                                                                                                             | "C:\\Program Files (x86)\\AutoIt3\\SciTE\\AutoIt3Wrapper\\AutoIt3Wrapper.au3" |
| `autoit.tidyPath`                   | Path to the Tidy executable                                                                                                                   | "C:\\Program Files (x86)\\AutoIt3\\SciTE\\Tidy\\Tidy.exe"                     |
| `autoit.checkPath`                  | Path to the AutoIt syntax Checker (Au3Check) executable                                                                                       | "C:\\Program Files (x86)\\AutoIt3\\AU3Check.exe"                              |
| `autoit.helpPath`                   | Path to the AutoIt3Help executable                                                                                                            | "C:\\Program Files (x86)\\AutoIt3\\AutoIt3Help.exe"                           |
| `autoit.infoPath`                   | Path to the AutoIt Window Info executable                                                                                                     | "C:\\Program Files (x86)\\AutoIt3\\Au3Info.exe"                               |
| `autoit.kodaPath`                   | Path to the Koda FormDesigner executable                                                                                                      | "C:\\Program Files (x86)\\AutoIt3\\SciTE\\Koda\\FD.exe"                       |
| `autoit.showVariablesInGoToSymbol`  | Determines whether to show or hide variables when using Ctrl+Shift+O (added in v0.1.9)                                                        | `true`                                                                        |
| `autoit.includePaths`               | Paths to look for include files from, in an array. (added in v0.1.9)                                                                          | ["C:\\Program Files (x86)\\AutoIt3\\Include"]                                 |
| `autoit.consoleParams`              | A string of parameters passed to the console when the Run Script command is launched (added in v0.2.1)                                        | ""                                                                            |
| `autoit.enableDiagnostics`          | Tells AutoIt-VSCode to provide diagnostics from Au3Check on document open, switch or save                                                     | `true`                                                                        |
| `autoit.UDFCreator`                 | The name that will be added as Author when Insert Function Header is used                                                                     | "Your Name"                                                                   |
| `autoit.smartHelp`                  | Defines prefixes, paths & sources for additional help files                                                                                   | [ [ "", "", "" ] ]                                                            |
| `autoit.multiOutput`                | Enable separate output panel for each running script                                                                                          | `true`                                                                        |
| `autoit.multiOutputMaxFinished`     | How many output panels to keep after script finished                                                                                          | 2                                                                             |
| `autoit.multiOutputFinishedTimeout` | How long (in seconds) to wait until output panels of finished scripts discarded (0 = indefinitely)                                            | 0                                                                             |
| `autoit.multiOutputReuseOutput`     | Reuse output for the same file                                                                                                                | `false`                                                                       |
| `autoit.clearOutput`                | Clear output panel before each run. (only applicable when `autoit.multiOutput` is `disabled` or `autoit.multiOutputReuseOutput` is `enabled`) | `true`                                                                        |
| `autoit.terminateRunningOnClose`    | Terminate running script when script file is closed                                                                                           | `true`                                                                        |
| `autoit.processIdInOutput`          | Show process ID in the Autoit (common) output                                                                                                 | "Single"                                                                      |
>>>>>>> a13e9cd3

<!-- * Access the command palette `Ctrl+Shift+P`, type Preferences: Open User Settings or Preferences: Open Workspace Settings. -->

  <!-- ![CtrlShiftP](img/docs/CtrlShiftP.png) -->

<!-- * Configure the paths according to your AutoIt installation. -->

  <!-- ![AutoItConfiguration](img/docs/AutoItConfiguration.png) -->

## Keyboard Shortcuts

- Run Script: `F5`
- AutoIt Check: `Ctrl+F5`
- Compile Script: `Ctrl+F7`
- Build Script: `F7`
- Run AutoIt Help: `Ctrl+F1`
- Run Au3Info: `Ctrl+F6`
- Debug to MsgBox: `Ctrl+Shift+D`
- Debug to Console: `Alt+D`
- Run Koda: `Alt+M`
- Set Command Line Parameters: `Shift+F8`
- Kill Running Script: `Ctrl+Pause/Break`
- Go To Definition (Jump to Variable or Function declaration): `F12`
- Peek Definition (Show declarations in pop up): `Alt+F12`
- Open Include file (On the current line): `Alt+i`
- Insert UDF Header: `Ctrl+Alt+h`

> **NOTE:**
>
> Run, Compile and Build Script functions require the full install of [SciTE4AutoIt3](https://www.autoitscript.com/site/autoit-script-editor/downloads/) alongside AutoIt.

## Contributing

Check out the code, leave feedback and feature requests now on [GitHub/loganch](https://github.com/loganch/AutoIt-VSCode)

Please fork the repository and contribute using pull requests.

---

[Features](#features) | [Configuration](#configuration) | [Keyboard Shortcuts](#keyboard-shortcuts) | [Contributing](#contributing)<|MERGE_RESOLUTION|>--- conflicted
+++ resolved
@@ -24,24 +24,7 @@
 
 By default, this extension is set up for the default installation of AutoIt and SciTe4AutoIt on a 64-bit system. For alternate setups, you can access the user settings by navigating to `File-> Preferences-> Settings` or invoking the command palette (`Ctrl+Shift+P`) and searching for Preferences [(example)](img/docs/CtrlShiftP.png), and changing the following options:
 
-<<<<<<< HEAD
-| Config                             | Description                                                                                            | Default                                                                       |
-| ---------------------------------- | ------------------------------------------------------------------------------------------------------ | ----------------------------------------------------------------------------- |
-| `autoit.aiPath`                    | Path to the AutoIt executable                                                                          | "C:\\Program Files (x86)\\AutoIt3\\AutoIt3.exe"                               |
-| `autoit.wrapperPath`               | Path to the AutoIt3Wrapper script                                                                      | "C:\\Program Files (x86)\\AutoIt3\\SciTE\\AutoIt3Wrapper\\AutoIt3Wrapper.au3" |
-| `autoit.tidyPath`                  | Path to the Tidy executable                                                                            | "C:\\Program Files (x86)\\AutoIt3\\SciTE\\Tidy\\Tidy.exe"                     |
-| `autoit.checkPath`                 | Path to the AutoIt syntax Checker (Au3Check) executable                                                | "C:\\Program Files (x86)\\AutoIt3\\AU3Check.exe"                              |
-| `autoit.helpPath`                  | Path to the AutoIt3Help executable                                                                     | "C:\\Program Files (x86)\\AutoIt3\\AutoIt3Help.exe"                           |
-| `autoit.infoPath`                  | Path to the AutoIt Window Info executable                                                              | "C:\\Program Files (x86)\\AutoIt3\\Au3Info.exe"                               |
-| `autoit.kodaPath`                  | Path to the Koda FormDesigner executable                                                               | "C:\\Program Files (x86)\\AutoIt3\\SciTE\\Koda\\FD.exe"                       |
-| `autoit.showVariablesInGoToSymbol` | Determines whether to show or hide variables when using Ctrl+Shift+O (added in v0.1.9)                 | true                                                                          |
-| `autoit.showRegionsInGoToSymbol`   | Determines whether to show or hide regions when using Ctrl+Shift+O (added in v1.0.9)                   | true                                                                          |
-| `autoit.includePaths`              | Paths to look for include files from, in an array. (added in v0.1.9)                                   | ["C:\\Program Files (x86)\\AutoIt3\\Include"]                                 |
-| `autoit.consoleParams`             | A string of parameters passed to the console when the Run Script command is launched (added in v0.2.1) | ""                                                                            |
-| `autoit.enableDiagnostics`         | Tells AutoIt-VSCode to provide diagnostics from Au3Check on document open, switch or save              | true                                                                          |
-| `autoit.UDFCreator`                | The name that will be added as Author when Insert Function Header is used                              | "Your Name"                                                                   |
-| `autoit.smartHelp`                 | Defines prefixes, paths & sources for additional help files                                            | [ [ "", "", "" ] ]                                                                |
-=======
+
 | Config                              | Description                                                                                                                                   | Default                                                                       |
 | ----------------------------------- | --------------------------------------------------------------------------------------------------------------------------------------------- | ----------------------------------------------------------------------------- |
 | `autoit.aiPath`                     | Path to the AutoIt executable                                                                                                                 | "C:\\Program Files (x86)\\AutoIt3\\AutoIt3.exe"                               |
@@ -52,6 +35,7 @@
 | `autoit.infoPath`                   | Path to the AutoIt Window Info executable                                                                                                     | "C:\\Program Files (x86)\\AutoIt3\\Au3Info.exe"                               |
 | `autoit.kodaPath`                   | Path to the Koda FormDesigner executable                                                                                                      | "C:\\Program Files (x86)\\AutoIt3\\SciTE\\Koda\\FD.exe"                       |
 | `autoit.showVariablesInGoToSymbol`  | Determines whether to show or hide variables when using Ctrl+Shift+O (added in v0.1.9)                                                        | `true`                                                                        |
+| `autoit.showRegionsInGoToSymbol`   | Determines whether to show or hide regions when using Ctrl+Shift+O (added in v1.0.9)                   | true                                                                          |
 | `autoit.includePaths`               | Paths to look for include files from, in an array. (added in v0.1.9)                                                                          | ["C:\\Program Files (x86)\\AutoIt3\\Include"]                                 |
 | `autoit.consoleParams`              | A string of parameters passed to the console when the Run Script command is launched (added in v0.2.1)                                        | ""                                                                            |
 | `autoit.enableDiagnostics`          | Tells AutoIt-VSCode to provide diagnostics from Au3Check on document open, switch or save                                                     | `true`                                                                        |
@@ -64,7 +48,6 @@
 | `autoit.clearOutput`                | Clear output panel before each run. (only applicable when `autoit.multiOutput` is `disabled` or `autoit.multiOutputReuseOutput` is `enabled`) | `true`                                                                        |
 | `autoit.terminateRunningOnClose`    | Terminate running script when script file is closed                                                                                           | `true`                                                                        |
 | `autoit.processIdInOutput`          | Show process ID in the Autoit (common) output                                                                                                 | "Single"                                                                      |
->>>>>>> a13e9cd3
 
 <!-- * Access the command palette `Ctrl+Shift+P`, type Preferences: Open User Settings or Preferences: Open Workspace Settings. -->
 
